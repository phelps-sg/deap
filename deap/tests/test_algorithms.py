#    This file is part of DEAP.
#
#    DEAP is free software: you can redistribute it and/or modify
#    it under the terms of the GNU Lesser General Public License as
#    published by the Free Software Foundation, either version 3 of
#    the License, or (at your option) any later version.
#
#    DEAP is distributed in the hope that it will be useful,
#    but WITHOUT ANY WARRANTY; without even the implied warranty of
#    MERCHANTABILITY or FITNESS FOR A PARTICULAR PURPOSE. See the
#    GNU Lesser General Public License for more details.
#
#    You should have received a copy of the GNU Lesser General Public
#    License along with DEAP. If not, see <http://www.gnu.org/licenses/>.

from nose import with_setup
import platform
import random
import unittest

import numpy

from deap import algorithms
from deap import base
from deap import benchmarks
from deap.benchmarks.tools import hypervolume
from deap import cma
from deap import creator
from deap import tools

FITCLSNAME = "FIT_TYPE"
INDCLSNAME = "IND_TYPE"

HV_THRESHOLD = 116.0        # 120.777 is Optimal value


def setup_func_single_obj():
    creator.create(FITCLSNAME, base.Fitness, weights=(-1.0,))
    creator.create(INDCLSNAME, list, fitness=creator.__dict__[FITCLSNAME])

def setup_func_multi_obj():
    creator.create(FITCLSNAME, base.Fitness, weights=(-1.0, -1.0))
    creator.create(INDCLSNAME, list, fitness=creator.__dict__[FITCLSNAME])

def setup_func_multi_obj_numpy():
    creator.create(FITCLSNAME, base.Fitness, weights=(-1.0, -1.0))
    creator.create(INDCLSNAME, numpy.ndarray, fitness=creator.__dict__[FITCLSNAME])

def teardown_func():
    # Messy way to remove a class from the creator
    del creator.__dict__[FITCLSNAME]
    del creator.__dict__[INDCLSNAME]

#@unittest.skipIf(platform.python_implementation() == "PyPy", "PyPy has no support for eigen decomposition.")
@with_setup(setup_func_single_obj, teardown_func)
def test_cma():
    NDIM = 5

    strategy = cma.Strategy(centroid=[0.0]*NDIM, sigma=1.0)

    toolbox = base.Toolbox()
    toolbox.register("evaluate", benchmarks.sphere)
    toolbox.register("generate", strategy.generate, creator.__dict__[INDCLSNAME])
    toolbox.register("update", strategy.update)

    pop, _ = algorithms.eaGenerateUpdate(toolbox, ngen=100)
    best, = tools.selBest(pop, k=1)

    assert best.fitness.values < (1e-8,), "CMA algorithm did not converged properly."

@with_setup(setup_func_multi_obj, teardown_func)
def test_nsga2():
    NDIM = 5
    BOUND_LOW, BOUND_UP = 0.0, 1.0
    MU = 16
    NGEN = 100

    toolbox = base.Toolbox()
    toolbox.register("attr_float", random.uniform, BOUND_LOW, BOUND_UP)
    toolbox.register("individual", tools.initRepeat, creator.__dict__[INDCLSNAME], toolbox.attr_float, NDIM)
    toolbox.register("population", tools.initRepeat, list, toolbox.individual)

    toolbox.register("evaluate", benchmarks.zdt1)
    toolbox.register("mate", tools.cxSimulatedBinaryBounded, low=BOUND_LOW, up=BOUND_UP, eta=20.0)
    toolbox.register("mutate", tools.mutPolynomialBounded, low=BOUND_LOW, up=BOUND_UP, eta=20.0, indpb=1.0/NDIM)
    toolbox.register("select", tools.selNSGA2)

    pop = toolbox.population(n=MU)
    fitnesses = toolbox.map(toolbox.evaluate, pop)
    for ind, fit in zip(pop, fitnesses):
        ind.fitness.values = fit

    pop = toolbox.select(pop, len(pop))
    for gen in range(1, NGEN):
        offspring = tools.selTournamentDCD(pop, len(pop))
        offspring = [toolbox.clone(ind) for ind in offspring]

        for ind1, ind2 in zip(offspring[::2], offspring[1::2]):
            if random.random() <= 0.9:
                toolbox.mate(ind1, ind2)

            toolbox.mutate(ind1)
            toolbox.mutate(ind2)
            del ind1.fitness.values, ind2.fitness.values

        invalid_ind = [ind for ind in offspring if not ind.fitness.valid]
        fitnesses = toolbox.map(toolbox.evaluate, invalid_ind)
        for ind, fit in zip(invalid_ind, fitnesses):
            ind.fitness.values = fit

        pop = toolbox.select(pop + offspring, MU)

    hv = hypervolume(pop, [11.0, 11.0])
    # hv = 120.777 # Optimal value

    assert hv > HV_THRESHOLD, "Hypervolume is lower than expected %f < %f" % (hv, HV_THRESHOLD)

<<<<<<< HEAD
#@unittest.skipIf(platform.python_implementation() == "PyPy", "PyPy has no support for eigen decomposition.")
=======
    for ind in pop:
        assert not (any(numpy.asarray(ind) < BOUND_LOW) or any(numpy.asarray(ind) > BOUND_UP))


@unittest.skipIf(platform.python_implementation() == "PyPy", "PyPy has no support for eigen decomposition.")
>>>>>>> 0dca834c
@with_setup(setup_func_multi_obj_numpy, teardown_func)
def test_mo_cma_es():

    def distance(feasible_ind, original_ind):
        """A distance function to the feasibility region."""
        return sum((f - o)**2 for f, o in zip(feasible_ind, original_ind))

    def closest_feasible(individual):
        """A function returning a valid individual from an invalid one."""
        feasible_ind = numpy.array(individual)
        feasible_ind = numpy.maximum(BOUND_LOW, feasible_ind)
        feasible_ind = numpy.minimum(BOUND_UP, feasible_ind)
        return feasible_ind

    def valid(individual):
        """Determines if the individual is valid or not."""
        if any(individual < BOUND_LOW) or any(individual > BOUND_UP):
            return False
        return True

    NDIM = 5
    BOUND_LOW, BOUND_UP = 0.0, 1.0
    MU, LAMBDA = 10, 10
    NGEN = 500

    numpy.random.seed(128)

    # The MO-CMA-ES algorithm takes a full population as argument
    population = [creator.__dict__[INDCLSNAME](x) for x in numpy.random.uniform(BOUND_LOW, BOUND_UP, (MU, NDIM))]

    toolbox = base.Toolbox()
    toolbox.register("evaluate", benchmarks.zdt1)
    toolbox.decorate("evaluate", tools.ClosestValidPenalty(valid, closest_feasible, 1.0e+6, distance))

    for ind in population:
        ind.fitness.values = toolbox.evaluate(ind)

    strategy = cma.StrategyMultiObjective(population, sigma=1.0, mu=MU, lambda_=LAMBDA)

    toolbox.register("generate", strategy.generate, creator.__dict__[INDCLSNAME])
    toolbox.register("update", strategy.update)

    for gen in range(NGEN):
        # Generate a new population
        population = toolbox.generate()

        # Evaluate the individuals
        fitnesses = toolbox.map(toolbox.evaluate, population)
        for ind, fit in zip(population, fitnesses):
            ind.fitness.values = fit

        # Update the strategy with the evaluated individuals
        toolbox.update(population)

    # Note that we use a penalty to guide the search to feasible solutions,
    # but there is no guarantee that individuals are valid.
    # We expect the best individuals will be within bounds or very close.
    num_valid = 0
    for ind in strategy.parents:
        dist = distance(closest_feasible(ind), ind)
        if numpy.isclose(dist, 0.0, rtol=1.e-5, atol=1.e-5):
            num_valid += 1
    assert num_valid >= len(strategy.parents)

    # Note that NGEN=500 is enough to get consistent hypervolume > 116,
    # but not 119. More generations would help but would slow down testing.
    hv = hypervolume(strategy.parents, [11.0, 11.0])
    assert hv > HV_THRESHOLD, "Hypervolume is lower than expected %f < %f" % (hv, HV_THRESHOLD)<|MERGE_RESOLUTION|>--- conflicted
+++ resolved
@@ -115,15 +115,11 @@
 
     assert hv > HV_THRESHOLD, "Hypervolume is lower than expected %f < %f" % (hv, HV_THRESHOLD)
 
-<<<<<<< HEAD
-#@unittest.skipIf(platform.python_implementation() == "PyPy", "PyPy has no support for eigen decomposition.")
-=======
     for ind in pop:
         assert not (any(numpy.asarray(ind) < BOUND_LOW) or any(numpy.asarray(ind) > BOUND_UP))
 
 
-@unittest.skipIf(platform.python_implementation() == "PyPy", "PyPy has no support for eigen decomposition.")
->>>>>>> 0dca834c
+#@unittest.skipIf(platform.python_implementation() == "PyPy", "PyPy has no support for eigen decomposition.")
 @with_setup(setup_func_multi_obj_numpy, teardown_func)
 def test_mo_cma_es():
 
